--- conflicted
+++ resolved
@@ -93,12 +93,11 @@
 	return c.name
 }
 
-<<<<<<< HEAD
 // Run executes the DNS check.
 // It queries the CoreDNS service and pods for the configured domain.
 // If LocalDNS is configured, it should also query that.
 // If all queries succeed, the check is considered healthy.
-func (c DNSChecker) Run(ctx context.Context) error {
+func (c DNSChecker) Run(ctx context.Context) (*types.Result, error) {
 	var clientset kubernetes.Interface
 	if c.k8sClientset != nil {
 		// Use the provided client for testing
@@ -107,24 +106,13 @@
 		// Create a new client for production
 		k8sConfig, err := rest.InClusterConfig()
 		if err != nil {
-			return fmt.Errorf("failed to get in-cluster config: %w", err)
+			return nil, fmt.Errorf("failed to get in-cluster config: %w", err)
 		}
 
 		clientset, err = kubernetes.NewForConfig(k8sConfig)
 		if err != nil {
-			return fmt.Errorf("failed to create Kubernetes client: %w", err)
+			return nil, fmt.Errorf("failed to create Kubernetes client: %w", err)
 		}
-=======
-func (c DNSChecker) Run(ctx context.Context) (*types.Result, error) {
-	k8sConfig, err := rest.InClusterConfig()
-	if err != nil {
-		return nil, fmt.Errorf("failed to get in-cluster config: %w", err)
-	}
-
-	clientset, err := kubernetes.NewForConfig(k8sConfig)
-	if err != nil {
-		return nil, fmt.Errorf("failed to create Kubernetes client: %w", err)
->>>>>>> 27325e1a
 	}
 
 	coreDNSServiceTarget, err := getCoreDNSServiceIP(ctx, clientset)
